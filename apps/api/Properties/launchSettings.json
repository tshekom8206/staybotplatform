--- conflicted
+++ resolved
@@ -6,11 +6,7 @@
       "environmentVariables": {
         "ASPNETCORE_ENVIRONMENT": "Development"
       },
-<<<<<<< HEAD
       "applicationUrl": "https://localhost:5000;http://localhost:5001"
-=======
-      "applicationUrl": "https://localhost:5001;http://localhost:5000"
->>>>>>> 2ccd4be5
     }
   }
 }